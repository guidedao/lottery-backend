--- conflicted
+++ resolved
@@ -1,5 +1,8 @@
 # GuideDAO Lottery (Back-end)
 
+# GuideDAO Lottery (Back-end)
+
+Full information is available in the [wiki](https://github.com/guidedao/lottery-backend/wiki).
 Full information is available in the [wiki](https://github.com/guidedao/lottery-backend/wiki).
 
 (c) GuideDAO et al.
@@ -46,17 +49,12 @@
 forge script script/local/FundSubscription.s.sol:FundSubscriptionScript --rpc-url http://localhost:8545 --broadcast --private-key <PRIVATE_KEY>
 ```
 
-<<<<<<< HEAD
 Now you can properly set the VRF consumer config ([details](https://docs.chain.link/vrf/v2-5/overview/subscription)). You can also set ORGANIZER to your address if you want to conveniently work with results of functions, responsible for financial operations (e.g. withdrawOrganizerFunds or collectExpiredRefunds):
-=======
-Now you can properly set the VRF consumer config ([details](https://docs.chain.link/vrf/v2-5/overview/subscription)) :
->>>>>>> da149617
 
 ```Solidity
 // src/libraries/Configs.sol
 
 library VRFConsumerConfig  {
-<<<<<<< HEAD
   // Both taken from {MocksDeployScript} logs (or
   // Chainlink Subscription Manager if not testing locally)
   address constant VRF_COORDINATOR = <COORDINATOR_ADDRESS>
@@ -73,17 +71,6 @@
   // during local testing if needed
   address ORGANIZER = <ORGANIZER_ADDRESS>
 }
-=======
-// Both taken from {MocksDeployScript} logs (or
-// Chainlink Subscription Manager if not testing locally)
-address constant VRF_COORDINATOR = <COORDINATOR_ADDRESS>
-uint256 constant SUBSCRIPTION_ID = <SUBSCRIPTION_ID>
-
-// Indicates maximum gas price you are willing to pay,
-// use arbitrary bytes32 value if running locally
-bytes32 constant KEY_HASH = <KEY_HASH>
-// ...
->>>>>>> da149617
 ```
 
 Don't forget to save changes.
@@ -106,11 +93,7 @@
 
 ### Running in production or public testnets
 
-<<<<<<< HEAD
 In this case you will only have to set config values (VRFConsumer, taken from Chainlink Subscription Manager, and lottery), and deploy the lottery contract in the same way as above.
-=======
-In this case you will only have to set config values (VRF coordinator address, subscription id and key hash), taken from Chainlink Subscription Manager, and deploy the lottery contract in the same way as above.
->>>>>>> da149617
 
 ## Code Quality
 
