// SPDX-License-Identifier: MIT
pragma solidity ^0.8.30;

import {Script, console} from "forge-std/Script.sol";

import {Lottery} from "src/Lottery.sol";

<<<<<<< HEAD
import {VRFConsumerConfig, LotteryConfig} from "src/libraries/Configs.sol";
=======
import {VRFConsumerConfig} from "src/libraries/Configs.sol";
>>>>>>> da149617

/**
 * @dev Script to deploy lottery contract.
 *
 * Note: Your VRF consumer config should be correctly set up
 * before executing this script. If you are running locally,
 * make sure that you have deployed mocks and funded a subscription by this time.
 */
contract LotteryDeployScript is Script {
    function run() external {
        address guideDAOToken = vm.parseAddress(
            vm.prompt("Enter GuideDAO token address")
        );

        run(guideDAOToken);
    }

    function run(address guideDaoToken) public {
        vm.startBroadcast();

        Lottery lottery = new Lottery(
<<<<<<< HEAD
            LotteryConfig.ORGANIZER,
            LotteryConfig.TICKET_PRICE,
=======
>>>>>>> da149617
            guideDaoToken,
            VRFConsumerConfig.VRF_COORDINATOR,
            VRFConsumerConfig.SUBSCRIPTION_ID,
            VRFConsumerConfig.KEY_HASH,
            VRFConsumerConfig.CALLBACK_GAS_LIMIT,
<<<<<<< HEAD
            VRFConsumerConfig.REQUEST_CONFIRMATIONS
=======
            VRFConsumerConfig.REQUEST_CONFIRMATIONS,
            VRFConsumerConfig.NUM_WORDS
>>>>>>> da149617
        );

        vm.stopBroadcast();

        console.log("Lottery contract deployed to: ", address(lottery));
    }
}<|MERGE_RESOLUTION|>--- conflicted
+++ resolved
@@ -1,15 +1,12 @@
 // SPDX-License-Identifier: MIT
+pragma solidity ^0.8.30;
 pragma solidity ^0.8.30;
 
 import {Script, console} from "forge-std/Script.sol";
 
 import {Lottery} from "src/Lottery.sol";
 
-<<<<<<< HEAD
 import {VRFConsumerConfig, LotteryConfig} from "src/libraries/Configs.sol";
-=======
-import {VRFConsumerConfig} from "src/libraries/Configs.sol";
->>>>>>> da149617
 
 /**
  * @dev Script to deploy lottery contract.
@@ -31,22 +28,14 @@
         vm.startBroadcast();
 
         Lottery lottery = new Lottery(
-<<<<<<< HEAD
             LotteryConfig.ORGANIZER,
             LotteryConfig.TICKET_PRICE,
-=======
->>>>>>> da149617
             guideDaoToken,
             VRFConsumerConfig.VRF_COORDINATOR,
             VRFConsumerConfig.SUBSCRIPTION_ID,
             VRFConsumerConfig.KEY_HASH,
             VRFConsumerConfig.CALLBACK_GAS_LIMIT,
-<<<<<<< HEAD
             VRFConsumerConfig.REQUEST_CONFIRMATIONS
-=======
-            VRFConsumerConfig.REQUEST_CONFIRMATIONS,
-            VRFConsumerConfig.NUM_WORDS
->>>>>>> da149617
         );
 
         vm.stopBroadcast();
